--- conflicted
+++ resolved
@@ -4,13 +4,9 @@
 {-# LANGUAGE ImplicitParams #-}
 module EVM.Format where
 
-<<<<<<< HEAD
 import System.Console.ANSI hiding (Dull)
 import Prelude hiding (Word, GT, LT)
 import Numeric
-=======
-import Prelude hiding (Word)
->>>>>>> 052a242f
 import qualified EVM
 import EVM.Dapp (DappInfo (..), dappSolcByHash, dappAbiMap, showTraceLocation, dappEventMap)
 import EVM.Dapp (DappContext (..), contextInfo, contextEnv)
@@ -19,20 +15,12 @@
 import EVM (Trace, TraceData (..), Log (..), Query (..), FrameContext (..), Storage(..))
 import EVM.SymExec
 import EVM.Symbolic (len, litWord)
-<<<<<<< HEAD
-import EVM.Types (maybeLitWord, Word (..), Whiff(..), SymWord(..), W256 (..), num, Buffer(..), ByteStringS(..), Sniff(..))
+import EVM.Types (maybeLitWord, Word (..), Whiff(..), SymWord(..), W256 (..), num, Addr, Buffer(..), ByteStringS(..), Sniff(..))
+import EVM.Types (maybeLitWord, Word (..), Whiff(..), SymWord(..), W256 (..), num)
 import EVM.ABI (AbiValue (..), Event (..), AbiType (..))
 import EVM.ABI (Indexed (NotIndexed), getAbiSeq, getAbi)
-import EVM.ABI (parseTypeName)
+import EVM.ABI (parseTypeName, formatString)
 import EVM.Solidity (methodName, methodInputs, Method, SolcContract(..), contractName, abiMap, StorageItem(..))
-=======
-import EVM.Types (maybeLitWord, Word (..), Whiff(..), SymWord(..), W256 (..), num)
-import EVM.Types (Addr, Buffer(..), ByteStringS(..))
-import EVM.ABI (AbiValue (..), Event (..), AbiType (..))
-import EVM.ABI (Indexed (NotIndexed), getAbiSeq)
-import EVM.ABI (parseTypeName, formatString)
-import EVM.Solidity (SolcContract(..), contractName, abiMap)
->>>>>>> 052a242f
 import EVM.Solidity (methodOutput, methodSignature, methodName)
 
 import Control.Monad (join)
@@ -121,8 +109,8 @@
 textAbiValues vs = toList (fmap showAbiValue vs)
 
 textValues :: (?context :: DappContext) => [AbiType] -> Buffer -> [Text]
-textValues ts (SymbolicBuffer  _) = [pack $ show t | t <- ts]
-textValues ts (ConcreteBuffer bs) =
+textValues ts (SymbolicBuffer _ _) = [pack $ show t | t <- ts]
+textValues ts (ConcreteBuffer _ bs) =
   case runGetOrFail (getAbiSeq (length ts) ts) (fromStrict bs) of
     Right (_, _, xs) -> textAbiValues xs
     Left (_, _, _)   -> [formatBinary bs]
@@ -137,13 +125,13 @@
 showValue t b = head $ textValues [t] b
 
 showCall :: (?context :: DappContext) => [AbiType] -> Buffer -> Text
-showCall ts (SymbolicBuffer bs) = showValues ts $ SymbolicBuffer (drop 4 bs)
-showCall ts (ConcreteBuffer bs) = showValues ts $ ConcreteBuffer (BS.drop 4 bs)
+showCall ts (SymbolicBuffer _ bs) = showValues ts $ SymbolicBuffer (Oops "showCall") (drop 4 bs)
+showCall ts (ConcreteBuffer _ bs) = showValues ts $ ConcreteBuffer (Oops "showCall") (BS.drop 4 bs)
 
 showError :: (?context :: DappContext) => ByteString -> Text
 showError bs = case BS.take 4 bs of
   -- Method ID for Error(string)
-  "\b\195y\160" -> showCall [AbiStringType] (ConcreteBuffer bs)
+  "\b\195y\160" -> showCall [AbiStringType] (ConcreteBuffer (Oops "showError") bs)
   _             -> formatBinary bs
 
 
@@ -172,13 +160,8 @@
 formatBString b = mconcat [ "«",  Text.dropAround (=='"') (pack $ formatString b), "»" ]
 
 formatSString :: Buffer -> Text
-<<<<<<< HEAD
 formatSString (SymbolicBuffer wbuff bs) = "<" <> pack ((show (length bs)) <> " symbolic bytes (string)> " <> show wbuff)
-formatSString (ConcreteBuffer _ bs) = formatString bs
-=======
-formatSString (SymbolicBuffer bs) = "<" <> pack (show (length bs)) <> " symbolic bytes (string)>"
-formatSString (ConcreteBuffer bs) = pack $ formatString bs
->>>>>>> 052a242f
+formatSString (ConcreteBuffer _ bs) = pack $ formatString bs
 
 formatBinary :: ByteString -> Text
 formatBinary =
@@ -346,33 +329,6 @@
       filter (/= "") $
         splitOn "," (dropEnd 1 (last (splitOn "(" abi)))
 
-<<<<<<< HEAD
-showCall :: [AbiType] -> Buffer -> Text
-showCall ts (SymbolicBuffer wbuff bs) = showValues ts $ SymbolicBuffer (Oops "showCallS") (drop 4 bs)
-showCall ts (ConcreteBuffer wbuff bs) = showValues ts $ ConcreteBuffer (Oops "showCallC") (BS.drop 4 bs)
-
-showError :: ByteString -> Text
-showError bs = case BS.take 4 bs of
-  -- Method ID for Error(string)
-  "\b\195y\160" -> showCall [AbiStringType] (ConcreteBuffer (Oops "showError") bs)
-  _             -> formatBinary bs
-
-showValues :: [AbiType] -> Buffer -> Text
-showValues ts (SymbolicBuffer _  _) = "symbolic: " <> (pack . show $ AbiTupleType (fromList ts))
-showValues ts (ConcreteBuffer _ bs) =
-  case runGetOrFail (getAbiSeq (length ts) ts) (fromStrict bs) of
-    Right (_, _, xs) -> showAbiValues xs
-    Left (_, _, _)   -> formatBinary bs
-
-showValue :: AbiType -> Buffer -> Text
-showValue t (SymbolicBuffer _ _) = "symbolic: " <> (pack $ show t)
-showValue t (ConcreteBuffer _ bs) =
-  case runGetOrFail (getAbi t) (fromStrict bs) of
-    Right (_, _, x) -> showAbiValue x
-    Left (_, _, _)  -> formatBinary bs
-
-=======
->>>>>>> 052a242f
 maybeContractName :: Maybe SolcContract -> Text
 maybeContractName =
   maybe "<unknown contract>" (view (contractName . to contractNamePart))
@@ -484,27 +440,20 @@
 
 -- RENDER TREE
 
-<<<<<<< HEAD
 showStorage :: (?srcInfo :: DappInfo,
                 ?vm :: VM,
                 ?method :: Maybe Method)
                 => [(SymWord, SymWord)]
                 -> [String]
+
 showStorage = fmap (\(S w x, S v y) -> show (fixW w) <> " => " <> show (fixW v))
 
 showLeafInfo :: (?srcInfo :: DappInfo)
                  => BranchInfo
                  -> [String]
 showLeafInfo (BranchInfo vm _ m) = let
-=======
-showStorage :: [(SymWord, SymWord)] -> [String]
-showStorage = fmap (\(k, v) -> show k <> " => " <> show v)
-
-showLeafInfo :: DappInfo -> BranchInfo -> [String]
-showLeafInfo srcInfo (BranchInfo vm _) = let
-  ?context = DappContext { _contextInfo = srcInfo, _contextEnv = vm ^?! EVM.env }
+  ?context = DappContext { _contextInfo = ?srcInfo, _contextEnv = vm ^?! EVM.env }
   in let
->>>>>>> 052a242f
   self    = view (EVM.state . EVM.contract) vm
   updates = case view (EVM.env . EVM.contracts) vm ^?! ix self . EVM.storage of
     Symbolic v _ -> v
@@ -517,7 +466,7 @@
     in showStorage updates
   ++ [""]
 
-<<<<<<< HEAD
+
 showPlaneBranchInfo :: (?srcInfo :: DappInfo)
                     => BranchInfo
                     -> [String]
@@ -550,18 +499,6 @@
     ?vm = vm
     ?method = Just m
     in [(show (fixW w))]
-=======
-showBranchInfoWithAbi :: DappInfo -> BranchInfo -> [String]
-showBranchInfoWithAbi _ (BranchInfo _ Nothing) = [""]
-showBranchInfoWithAbi srcInfo (BranchInfo vm (Just y)) =
-  case y of
-    (IsZero (Eq (Literal x) _)) ->
-      let
-        abimap = view abiMap <$> currentSolc srcInfo vm
-        method = abimap >>= Map.lookup (num x)
-      in [maybe (show y) (show . view methodSignature) method]
-    y' -> [show y']
->>>>>>> 052a242f
 
 renderTree :: (a -> [String])
            -> (a -> [String])
@@ -598,26 +535,26 @@
 simpW (IsZero (IsZero a@(Eq x y)))  = simpW a
 simpW (IsZero (IsZero a@(SLT x y))) = simpW a
 simpW (IsZero (IsZero a@(SGT x y))) = simpW a
-simpW (IsZero (IsZero a@(LEQ x y))) = simpW a
-simpW (IsZero (IsZero a@(GEQ x y))) = simpW a
-simpW (IsZero (Eq x y))             = simpW (NEq x y)
-simpW (IsZero (NEq x y))            = simpW (Eq x y)
-simpW (IsZero (LT x y))             = simpW (GEQ x y)
-simpW (IsZero (GT x y))             = simpW (LEQ x y)
-simpW (IsZero (LEQ x y))            = simpW (GT x y)
-simpW (IsZero (GEQ x y))            = simpW (LT x y)
+-- simpW (IsZero (IsZero a@(LEQ x y))) = simpW a
+-- simpW (IsZero (IsZero a@(GEQ x y))) = simpW a
+-- simpW (IsZero (Eq x y))             = simpW (NEq x y)
+-- simpW (IsZero (NEq x y))            = simpW (Eq x y)
+-- simpW (IsZero (LT x y))             = simpW (GEQ x y)
+-- simpW (IsZero (GT x y))             = simpW (LEQ x y)
+-- simpW (IsZero (LEQ x y))            = simpW (GT x y)
+-- simpW (IsZero (GEQ x y))            = simpW (LT x y)
 simpW (IsZero (Var x a))            = simpW (Eq (Var x a) (Literal 0))
 simpW (IsZero x)                    = IsZero $ simpW x
 simpW (GT x y)                      = GT (simpW x) (simpW y)
 simpW (LT x y)                      = LT (simpW x) (simpW y)
-simpW (GEQ x y)                     = GEQ (simpW x) (simpW y)
-simpW (LEQ x y)                     = LEQ (simpW x) (simpW y)
+-- simpW (GEQ x y)                     = GEQ (simpW x) (simpW y)
+-- simpW (LEQ x y)                     = LEQ (simpW x) (simpW y)
 simpW (SGT x y)                     = GT (simpW x) (simpW y)
 simpW (SLT x y)                     = LT (simpW x) (simpW y)
 simpW (Eq x y)                      = Eq (simpW x) (simpW y)
-simpW (NEq x y)                     = NEq (simpW x) (simpW y)
+-- simpW (NEq x y)                     = NEq (simpW x) (simpW y)
 simpW (Pointer1 str x)              = Pointer1 str (simpW x)
-simpW (FromStorage x)               = FromStorage (simpW x)
+simpW (FromStorage x y)             = FromStorage (simpW x) (simpS y)
 -- symbolic storage lookup
 simpW (FromKeccak
         s@(WriteWord
@@ -654,7 +591,7 @@
   let
     input = fromMaybe [] $ view methodInputs <$> ?method
     index = num (((toInteger x) - 4) `div` 32)
-  in if length input > index then Var (cParam $ unpack $ fst (input !! index)) 256 else Dull ("sad" ++ (show index))
+  in if length input > index then Var (cParam $ unpack $ fst (input !! index)) 256 else Todo ("sad" ++ (show index)) []
 simpW (FromBuff w s) = FromBuff (simpW w) (simpS s)
 simpW x = x
 
