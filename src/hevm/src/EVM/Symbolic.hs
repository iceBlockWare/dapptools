{-# Language NamedFieldPuns #-}
{-# Language DataKinds #-}
{-# Language OverloadedStrings #-}
{-# Language TypeApplications #-}
{-# Language ScopedTypeVariables #-}

module EVM.Symbolic where

import Prelude hiding  (Word, LT, GT)
import qualified Data.ByteString as BS
import Data.ByteString (ByteString)
import Control.Lens hiding (op, (:<), (|>), (.>))
import Data.Maybe                   (fromMaybe, fromJust)

import EVM.Types
import qualified EVM.Concrete as Concrete
import qualified Data.ByteArray       as BA
import Data.SBV hiding (runSMT, newArray_, addAxiom, Word)
import Data.SBV.Tools.Overflow
import Crypto.Hash (Digest, SHA256)
import qualified Crypto.Hash as Crypto

litWord :: Word -> SymWord
litWord (C whiff a) = S whiff (literal $ toSizzle a)

<<<<<<< HEAD
w256lit :: W256 -> SymWord
w256lit x = S (Literal x) $ literal $ toSizzle x

=======
>>>>>>> 052a242f
litAddr :: Addr -> SAddr
litAddr = SAddr . literal . toSizzle

maybeLitAddr :: SAddr -> Maybe Addr
maybeLitAddr (SAddr a) = fmap fromSizzle (unliteral a)

maybeLitBytes :: [SWord 8] -> Maybe ByteString
maybeLitBytes xs = fmap (\x -> BS.pack (fmap fromSized x)) (mapM unliteral xs)

-- | Note: the (force*) functions are crude and in general,
-- the continuation passing style `forceConcrete`
-- alternatives should be prefered for better error
-- handling when used during EVM execution
forceLit :: SymWord -> Word
forceLit (S whiff a) = case unliteral a of
  Just c -> C whiff (fromSizzle c)
  Nothing -> error "unexpected symbolic argument"

forceLitBytes :: [SWord 8] -> ByteString
forceLitBytes = BS.pack . fmap (fromSized . fromJust . unliteral)

forceBuffer :: Buffer -> ByteString
forceBuffer (ConcreteBuffer _ b) = b
forceBuffer (SymbolicBuffer _ b) = forceLitBytes b

<<<<<<< HEAD
-- | Arithmetic operations on SymWord
iteWhiff :: Whiff -> SBool -> SymWord
iteWhiff op cond  =
  ite cond
  (S op 1) (S (Neg op) 0)


sdiv :: SymWord -> SymWord -> SymWord
sdiv (S w1 x) (S w2 y) = let sx, sy :: SInt 256
                             sx = sFromIntegral x
                             sy = sFromIntegral y
                       in S (Div w1 w2) $ sFromIntegral (sx `sQuot` sy)

smod :: SymWord -> SymWord -> SymWord
smod (S w1 x) (S w2 y) = let sx, sy :: SInt 256
                             sx = sFromIntegral x
                             sy = sFromIntegral y
                       in S (Mod w1 w2) $ ite (y .== 0) 0 (sFromIntegral (sx `sRem` sy))
=======
sdiv :: SymWord -> SymWord -> SymWord
sdiv (S a x) (S b y) = let sx, sy :: SInt 256
                           sx = sFromIntegral x
                           sy = sFromIntegral y
                       in S (Div a b) (sFromIntegral (sx `sQuot` sy))

smod :: SymWord -> SymWord -> SymWord
smod (S a x) (S b y) = let sx, sy :: SInt 256
                           sx = sFromIntegral x
                           sy = sFromIntegral y
                       in S (Mod a b) $ ite (y .== 0) 0 (sFromIntegral (sx `sRem` sy))
>>>>>>> 052a242f

addmod :: SymWord -> SymWord -> SymWord -> SymWord
addmod (S a x) (S b y) (S c z) = let to512 :: SWord 256 -> SWord 512
                                     to512 = sFromIntegral
<<<<<<< HEAD
                                 in S (Dull "addmod") $ sFromIntegral $ ((to512 x) + (to512 y)) `sMod` (to512 z)
=======
                                 in S (Todo "addmod" [a, b, c]) $ sFromIntegral $ ((to512 x) + (to512 y)) `sMod` (to512 z)
>>>>>>> 052a242f

mulmod :: SymWord -> SymWord -> SymWord -> SymWord
mulmod (S a x) (S b y) (S c z) = let to512 :: SWord 256 -> SWord 512
                                     to512 = sFromIntegral
<<<<<<< HEAD
                                 in S (Dull "mulmod") $ sFromIntegral $ ((to512 x) * (to512 y)) `sMod` (to512 z)
=======
                                 in S (Todo "mulmod" [a, b, c]) $ sFromIntegral $ ((to512 x) * (to512 y)) `sMod` (to512 z)
>>>>>>> 052a242f

-- | Signed less than
slt :: SymWord -> SymWord -> SymWord
<<<<<<< HEAD
slt (S v x) (S w y) =
  iteWhiff (SLT v w) (sFromIntegral x .< (sFromIntegral y :: (SInt 256)))
=======
slt (S xw x) (S yw y) =
  iteWhiff (SLT xw yw) (sFromIntegral x .< (sFromIntegral y :: (SInt 256))) 1 0
>>>>>>> 052a242f

-- | Signed greater than
sgt :: SymWord -> SymWord -> SymWord
<<<<<<< HEAD
sgt (S v x) (S w y) =
  iteWhiff (SGT v w) (sFromIntegral x .> (sFromIntegral y :: (SInt 256)))

shiftRight' :: SymWord -> SymWord -> SymWord
shiftRight' (S w a') (S u b') = S (Sar w u) $ sShiftRight b' a'

-- | Operations over symbolic memory (list of symbolic bytes)
=======
sgt (S xw x) (S yw y) =
  iteWhiff (SGT xw yw) (sFromIntegral x .> (sFromIntegral y :: (SInt 256))) 1 0

-- * Operations over symbolic memory (list of symbolic bytes)
swordAt :: Int -> [SWord 8] -> SymWord
swordAt i bs = let bs' = truncpad 32 $ drop i bs
               in S (FromBytes (SymbolicBuffer bs')) (fromBytes bs')

>>>>>>> 052a242f
readByteOrZero' :: Int -> [SWord 8] -> SWord 8
readByteOrZero' i bs = fromMaybe 0 (bs ^? ix i)

sliceWithZero' :: Int -> Int -> [SWord 8] -> [SWord 8]
sliceWithZero' o s m = truncpad s $ drop o m

writeMemory' :: [SWord 8] -> Word -> Word -> Word -> [SWord 8] -> [SWord 8]
writeMemory' bs1 (C _ n) (C _ src) (C _ dst) bs0 =
  let
    (a, b) = splitAt (num dst) bs0
    a'     = replicate (num dst - length a) 0
    c      = if src > num (length bs1)
             then replicate (num n) 0
             else sliceWithZero' (num src) (num n) bs1
    b'     = drop (num (n)) b
  in
    a <> a' <> c <> b'

<<<<<<< HEAD
=======
readMemoryWord' :: Word -> [SWord 8] -> SymWord
readMemoryWord' (C _ i) m =
  let bs = truncpad 32 (drop (num i) m)
  in S (FromBytes (SymbolicBuffer bs)) (fromBytes bs)

readMemoryWord32' :: Word -> [SWord 8] -> SWord 32
readMemoryWord32' (C _ i) m = fromBytes $ truncpad 4 (drop (num i) m)

>>>>>>> 052a242f
setMemoryWord' :: Word -> SymWord -> [SWord 8] -> [SWord 8]
setMemoryWord' (C _ i) (S _ x) =
  writeMemory' (toBytes x) 32 0 (num i)

setMemoryByte' :: Word -> SWord 8 -> [SWord 8] -> [SWord 8]
setMemoryByte' (C _ i) x =
  writeMemory' [x] 1 0 (num i)



select' :: (Ord b, Num b, SymVal b, Mergeable a) => [a] -> a -> SBV b -> a
select' xs err ind = walk xs ind err
    where walk []     _ acc = acc
          walk (e:es) i acc = walk es (i-1) (ite (i .== 0) e acc)

<<<<<<< HEAD
-- Generates a ridiculously large set of constraints (roughly 25k) when
-- the index is symbolic, but it still seems (kind of) manageable
-- for the solvers.
readSWordWithBound :: SymWord -> Buffer -> SWord 256 -> SymWord
readSWordWithBound sind@(S whiff ind) (SymbolicBuffer w xs) bound = case (num <$> maybeLitWord sind, num <$> fromSizzle <$> unliteral bound) of
  (Just i, Just b) ->
    let bs = truncpad 32 $ drop i (take b xs)
    in S (FromBuff whiff w) (fromBytes bs)
=======
-- | Read 32 bytes from index from a bounded list of bytes.
readSWordWithBound :: SymWord -> Buffer -> SymWord -> SymWord
readSWordWithBound sind@(S _ ind) (SymbolicBuffer xs) (S _ bound) = case (num <$> maybeLitWord sind, num <$> fromSizzle <$> unliteral bound) of
  (Just i, Just b) ->
    let bs = truncpad 32 $ drop i (take b xs)
    in S (FromBytes (SymbolicBuffer bs)) (fromBytes bs)
>>>>>>> 052a242f
  _ ->
    -- Generates a ridiculously large set of constraints (roughly 25k) when
    -- the index is symbolic, but it still seems (kind of) manageable
    -- for the solvers.

    -- The proper solution here is to use smt arrays instead.

    let boundedList = [ite (i .<= bound) x' 0 | (x', i) <- zip xs [1..]]
        res = [select' boundedList 0 (ind + j) | j <- [0..31]]
<<<<<<< HEAD
    in S (FromBuff whiff w) $ fromBytes res
=======
    in S (FromBytes $ SymbolicBuffer res) $ fromBytes res
>>>>>>> 052a242f

readSWordWithBound sind (ConcreteBuffer w xs) bound =
  case maybeLitWord sind of
    Nothing -> readSWordWithBound sind (SymbolicBuffer w (litBytes xs)) bound
    Just x' ->
       -- INVARIANT: bound should always be length xs for concrete bytes
       -- so we should be able to safely ignore it here
         litWord $ Concrete.readMemoryWord x' xs

-- a whole foldable instance seems overkill, but length is always good to have!
len :: Buffer -> Int
len (SymbolicBuffer _ bs) = length bs
len (ConcreteBuffer _ bs) = BS.length bs

<<<<<<< HEAD
grab :: Int -> Buffer -> Buffer
grab n (SymbolicBuffer _ bs) = SymbolicBuffer (Oops "grab1") $ take n bs
grab n (ConcreteBuffer _ bs) = ConcreteBuffer (Oops "grab2") $ BS.take n bs

ditch :: Int -> Buffer -> Buffer
ditch n (SymbolicBuffer _ bs) = SymbolicBuffer (Oops "ditch1") $ drop n bs
ditch n (ConcreteBuffer _ bs) = ConcreteBuffer (Oops "ditch2") $ BS.drop n bs

=======
>>>>>>> 052a242f
readByteOrZero :: Int -> Buffer -> SWord 8
readByteOrZero i (SymbolicBuffer _ bs) = readByteOrZero' i bs
readByteOrZero i (ConcreteBuffer _ bs) = num $ Concrete.readByteOrZero i bs

-- TODO  why are those not symwords?
sliceWithZero :: Int -> Int -> Buffer -> Buffer
sliceWithZero o s (SymbolicBuffer w m) = SymbolicBuffer (Slice (Literal (num o)) (Literal (num s)) w) (sliceWithZero' o s m)
sliceWithZero o s (ConcreteBuffer w m) = ConcreteBuffer (Slice (Literal (num o)) (Literal (num s)) w) (Concrete.byteStringSliceWithDefaultZeroes o s m)

writeMemory :: Buffer -> Word -> Word -> Word -> Buffer -> Buffer
writeMemory (ConcreteBuffer w bs1) n src dst (ConcreteBuffer w2 bs0) =
  ConcreteBuffer (Write w n src dst w2) (Concrete.writeMemory bs1 n src dst bs0)
writeMemory (ConcreteBuffer w bs1) n src dst (SymbolicBuffer w2 bs0) =
  SymbolicBuffer (Write w n src dst w2) (writeMemory' (litBytes bs1) n src dst bs0)
writeMemory (SymbolicBuffer w bs1) n src dst (ConcreteBuffer w2 bs0) =
  SymbolicBuffer (Write w n src dst w2) (writeMemory' bs1 n src dst (litBytes bs0))
writeMemory (SymbolicBuffer w bs1) n src dst (SymbolicBuffer w2 bs0) =
  SymbolicBuffer (Write w n src dst w2) (writeMemory' bs1 n src dst bs0)


readMemoryWord :: Word -> Buffer -> SymWord
readMemoryWord (C wfrom i) buff@(SymbolicBuffer wbuff m) = S (FromBuff wfrom wbuff) $ fromBytes $ truncpad 32 (drop (num i) m)
-- TODO - propagate whiff
readMemoryWord i (ConcreteBuffer _ m) = litWord $ Concrete.readMemoryWord i m

readMemoryWord32 :: Word -> Buffer -> SWord 32
readMemoryWord32 (C wfrom i) (SymbolicBuffer wbuff m) = fromBytes $ truncpad 4 (drop (num i) m)
readMemoryWord32 i (ConcreteBuffer wbuff m) = num $ Concrete.readMemoryWord32 i m

setMemoryWord :: Word -> SymWord -> Buffer -> Buffer
setMemoryWord i@(C _ l) (S wword x) (SymbolicBuffer wbuff z) = SymbolicBuffer (WriteWord (Literal l) wword wbuff) $ setMemoryWord' i (S wword x) z
setMemoryWord i@(C _ l) (S wword x) (ConcreteBuffer wbuff z) = case maybeLitWord (S wword x) of
  Just x' -> ConcreteBuffer (WriteWord (Literal l) wword wbuff) $ Concrete.setMemoryWord i x' z
  Nothing -> SymbolicBuffer (WriteWord (Literal l) wword wbuff) $ setMemoryWord' i (S wword x) (litBytes z)

setMemoryByte :: Word -> SWord 8 -> Buffer -> Buffer
<<<<<<< HEAD
setMemoryByte i x (SymbolicBuffer wbuff m) = SymbolicBuffer (Oops "setMemoryByte") $ setMemoryByte' i x m
setMemoryByte i x (ConcreteBuffer wbuff m) = case fromSized <$> unliteral x of
  Nothing -> SymbolicBuffer (Oops "setMemoryByte2") $ setMemoryByte' i x (litBytes m)
  Just x' -> ConcreteBuffer (Oops "setMemoryByte3") $ Concrete.setMemoryByte i x' m
=======
setMemoryByte i x (SymbolicBuffer m) = SymbolicBuffer $ setMemoryByte' i x m
setMemoryByte i x (ConcreteBuffer m) = case fromSized <$> unliteral x of
  Nothing -> SymbolicBuffer $ setMemoryByte' i x (litBytes m)
  Just x' -> ConcreteBuffer $ Concrete.setMemoryByte i x' m

readSWord :: Word -> Buffer -> SymWord
readSWord i (SymbolicBuffer x) = readSWord' i x
readSWord i (ConcreteBuffer x) = num $ Concrete.readMemoryWord i x

-- * Uninterpreted functions

symSHA256N :: SInteger -> SInteger -> SWord 256
symSHA256N = uninterpret "sha256"

symkeccakN :: SInteger -> SInteger -> SWord 256
symkeccakN = uninterpret "keccak"

toSInt :: [SWord 8] -> SInteger
toSInt bs = sum $ zipWith (\a (i :: Integer) -> sFromIntegral a * 256 ^ i) bs [0..]


-- | Although we'd like to define this directly as an uninterpreted function,
-- we cannot because [a] is not a symbolic type. We must convert the list into a suitable
-- symbolic type first. The only important property of this conversion is that it is injective.
-- We embedd the bytestring as a pair of symbolic integers, this is a fairly easy solution.
symkeccak' :: [SWord 8] -> SWord 256
symkeccak' bytes = case length bytes of
  0 -> literal $ toSizzle $ keccak ""
  n -> symkeccakN (num n) (toSInt bytes)

symSHA256 :: [SWord 8] -> [SWord 8]
symSHA256 bytes = case length bytes of
  0 -> litBytes $ BS.pack $ BA.unpack $ (Crypto.hash BS.empty :: Digest SHA256)
  n -> toBytes $ symSHA256N (num n) (toSInt bytes)

rawVal :: SymWord -> SWord 256
rawVal (S _ v) = v

-- | Reconstruct the smt/sbv value from a whiff
-- Should satisfy (rawVal x .== whiffValue x)
whiffValue :: Whiff -> SWord 256
whiffValue w = case w of
  w'@(Todo _ _) -> error $ "unable to get value of " ++ show w'
  And x y       -> whiffValue x .&. whiffValue y
  Or x y        -> whiffValue x .|. whiffValue y
  Eq x y        -> ite (whiffValue x .== whiffValue y) 1 0
  LT x y        -> ite (whiffValue x .< whiffValue y) 1 0
  GT x y        -> ite (whiffValue x .> whiffValue y) 1 0
  ITE b x y     -> ite (whiffValue b .== 1) (whiffValue x) (whiffValue y)
  SLT x y       -> rawVal $ slt (S x (whiffValue x)) (S y (whiffValue y))
  SGT x y       -> rawVal $ sgt (S x (whiffValue x)) (S y (whiffValue y))
  IsZero x      -> ite (whiffValue x .== 0) 1 0
  SHL x y       -> sShiftLeft  (whiffValue x) (whiffValue y)
  SHR x y       -> sShiftRight (whiffValue x) (whiffValue y)
  SAR x y       -> sSignedShiftArithRight (whiffValue x) (whiffValue y)
  Add x y       -> whiffValue x + whiffValue y
  Sub x y       -> whiffValue x - whiffValue y
  Mul x y       -> whiffValue x * whiffValue y
  Div x y       -> whiffValue x `sDiv` whiffValue y
  Mod x y       -> whiffValue x `sMod` whiffValue y
  Exp x y       -> whiffValue x .^ whiffValue y
  Neg x         -> negate $ whiffValue x
  Var _ v       -> v
  FromKeccak (ConcreteBuffer bstr) -> literal $ num $ keccak bstr
  FromKeccak (SymbolicBuffer buf)  -> symkeccak' buf
  Literal x -> literal $ num $ x
  FromBytes buf -> rawVal $ readMemoryWord 0 buf
  FromStorage ind arr -> readArray arr (whiffValue ind) 

-- | Special cases that have proven useful in practice
simplifyCondition :: SBool -> Whiff -> SBool
simplifyCondition _ (IsZero (IsZero (IsZero a))) = whiffValue a .== 0



-- | Overflow safe math can be difficult for smt solvers to deal with,
-- especially for 256-bit words. When we recognize terms arising from
-- overflow checks, we translate our queries into a more bespoke form,
-- outlined in:
-- Modular Bug-finding for Integer Overflows in the Large:
-- Sound, Efficient, Bit-precise Static Analysis
-- www.microsoft.com/en-us/research/wp-content/uploads/2016/02/z3prefix.pdf
--
-- Addition overflow.
-- Written as
--    require (x <= (x + y))
-- or require (y <= (x + y))
-- or require (!(y < (x + y)))
simplifyCondition b (IsZero (IsZero (LT (Add x y) z))) =
  let x' = whiffValue x
      y' = whiffValue y
      z' = whiffValue z
      (_, overflow) = bvAddO x' y'
  in
    ite (x' .== z' .||
         y' .== z')
    overflow
    b

-- Multiplication overflow.
-- Written as
--    require (y == 0 || x * y / y == x)
-- or require (y == 0 || x == x * y / y)

-- proveWith cvc4 $ \x y z -> ite (y .== (z :: SWord 8)) (((x * y) `sDiv` z ./= x) .<=> (snd (bvMulO x y) .|| (z .== 0 .&& x .> 0))) (sTrue)
-- Q.E.D.
simplifyCondition b (IsZero (Eq x (Div (Mul y z) w))) =
  simplifyCondition b (IsZero (Eq (Div (Mul y z) w) x))
simplifyCondition b (IsZero (Eq (Div (Mul y z) w) x)) =
  let x' = whiffValue x
      y' = whiffValue y
      z' = whiffValue z
      w' = whiffValue w
      (_, overflow) = bvMulO y' z'
  in
    ite
    ((y' .== x' .&& z' .== w') .||
      (z' .== x' .&& y' .== w'))
    (overflow .|| (w' .== 0 .&& x' ./= 0))
    b
simplifyCondition b _ = b
>>>>>>> 052a242f
<|MERGE_RESOLUTION|>--- conflicted
+++ resolved
@@ -23,12 +23,6 @@
 litWord :: Word -> SymWord
 litWord (C whiff a) = S whiff (literal $ toSizzle a)
 
-<<<<<<< HEAD
-w256lit :: W256 -> SymWord
-w256lit x = S (Literal x) $ literal $ toSizzle x
-
-=======
->>>>>>> 052a242f
 litAddr :: Addr -> SAddr
 litAddr = SAddr . literal . toSizzle
 
@@ -54,13 +48,6 @@
 forceBuffer (ConcreteBuffer _ b) = b
 forceBuffer (SymbolicBuffer _ b) = forceLitBytes b
 
-<<<<<<< HEAD
--- | Arithmetic operations on SymWord
-iteWhiff :: Whiff -> SBool -> SymWord
-iteWhiff op cond  =
-  ite cond
-  (S op 1) (S (Neg op) 0)
-
 
 sdiv :: SymWord -> SymWord -> SymWord
 sdiv (S w1 x) (S w2 y) = let sx, sy :: SInt 256
@@ -73,68 +60,32 @@
                              sx = sFromIntegral x
                              sy = sFromIntegral y
                        in S (Mod w1 w2) $ ite (y .== 0) 0 (sFromIntegral (sx `sRem` sy))
-=======
-sdiv :: SymWord -> SymWord -> SymWord
-sdiv (S a x) (S b y) = let sx, sy :: SInt 256
-                           sx = sFromIntegral x
-                           sy = sFromIntegral y
-                       in S (Div a b) (sFromIntegral (sx `sQuot` sy))
-
-smod :: SymWord -> SymWord -> SymWord
-smod (S a x) (S b y) = let sx, sy :: SInt 256
-                           sx = sFromIntegral x
-                           sy = sFromIntegral y
-                       in S (Mod a b) $ ite (y .== 0) 0 (sFromIntegral (sx `sRem` sy))
->>>>>>> 052a242f
 
 addmod :: SymWord -> SymWord -> SymWord -> SymWord
 addmod (S a x) (S b y) (S c z) = let to512 :: SWord 256 -> SWord 512
                                      to512 = sFromIntegral
-<<<<<<< HEAD
-                                 in S (Dull "addmod") $ sFromIntegral $ ((to512 x) + (to512 y)) `sMod` (to512 z)
-=======
                                  in S (Todo "addmod" [a, b, c]) $ sFromIntegral $ ((to512 x) + (to512 y)) `sMod` (to512 z)
->>>>>>> 052a242f
 
 mulmod :: SymWord -> SymWord -> SymWord -> SymWord
 mulmod (S a x) (S b y) (S c z) = let to512 :: SWord 256 -> SWord 512
                                      to512 = sFromIntegral
-<<<<<<< HEAD
-                                 in S (Dull "mulmod") $ sFromIntegral $ ((to512 x) * (to512 y)) `sMod` (to512 z)
-=======
                                  in S (Todo "mulmod" [a, b, c]) $ sFromIntegral $ ((to512 x) * (to512 y)) `sMod` (to512 z)
->>>>>>> 052a242f
 
 -- | Signed less than
 slt :: SymWord -> SymWord -> SymWord
-<<<<<<< HEAD
-slt (S v x) (S w y) =
-  iteWhiff (SLT v w) (sFromIntegral x .< (sFromIntegral y :: (SInt 256)))
-=======
 slt (S xw x) (S yw y) =
   iteWhiff (SLT xw yw) (sFromIntegral x .< (sFromIntegral y :: (SInt 256))) 1 0
->>>>>>> 052a242f
 
 -- | Signed greater than
 sgt :: SymWord -> SymWord -> SymWord
-<<<<<<< HEAD
-sgt (S v x) (S w y) =
-  iteWhiff (SGT v w) (sFromIntegral x .> (sFromIntegral y :: (SInt 256)))
-
-shiftRight' :: SymWord -> SymWord -> SymWord
-shiftRight' (S w a') (S u b') = S (Sar w u) $ sShiftRight b' a'
-
--- | Operations over symbolic memory (list of symbolic bytes)
-=======
 sgt (S xw x) (S yw y) =
   iteWhiff (SGT xw yw) (sFromIntegral x .> (sFromIntegral y :: (SInt 256))) 1 0
 
 -- * Operations over symbolic memory (list of symbolic bytes)
 swordAt :: Int -> [SWord 8] -> SymWord
 swordAt i bs = let bs' = truncpad 32 $ drop i bs
-               in S (FromBytes (SymbolicBuffer bs')) (fromBytes bs')
-
->>>>>>> 052a242f
+               in S (Todo "fromBytes" []) (fromBytes bs')
+
 readByteOrZero' :: Int -> [SWord 8] -> SWord 8
 readByteOrZero' i bs = fromMaybe 0 (bs ^? ix i)
 
@@ -153,17 +104,14 @@
   in
     a <> a' <> c <> b'
 
-<<<<<<< HEAD
-=======
 readMemoryWord' :: Word -> [SWord 8] -> SymWord
-readMemoryWord' (C _ i) m =
+readMemoryWord' (C a i) m =
   let bs = truncpad 32 (drop (num i) m)
-  in S (FromBytes (SymbolicBuffer bs)) (fromBytes bs)
+  in S (Todo "readMemoryWord'" []) (fromBytes bs)
 
 readMemoryWord32' :: Word -> [SWord 8] -> SWord 32
 readMemoryWord32' (C _ i) m = fromBytes $ truncpad 4 (drop (num i) m)
 
->>>>>>> 052a242f
 setMemoryWord' :: Word -> SymWord -> [SWord 8] -> [SWord 8]
 setMemoryWord' (C _ i) (S _ x) =
   writeMemory' (toBytes x) 32 0 (num i)
@@ -172,6 +120,11 @@
 setMemoryByte' (C _ i) x =
   writeMemory' [x] 1 0 (num i)
 
+readSWord' :: Word -> [SWord 8] -> SymWord
+readSWord' (C _ i) x =
+  if i > num (length x)
+  then 0
+  else swordAt (num i) x
 
 
 select' :: (Ord b, Num b, SymVal b, Mergeable a) => [a] -> a -> SBV b -> a
@@ -179,23 +132,13 @@
     where walk []     _ acc = acc
           walk (e:es) i acc = walk es (i-1) (ite (i .== 0) e acc)
 
-<<<<<<< HEAD
--- Generates a ridiculously large set of constraints (roughly 25k) when
--- the index is symbolic, but it still seems (kind of) manageable
--- for the solvers.
-readSWordWithBound :: SymWord -> Buffer -> SWord 256 -> SymWord
-readSWordWithBound sind@(S whiff ind) (SymbolicBuffer w xs) bound = case (num <$> maybeLitWord sind, num <$> fromSizzle <$> unliteral bound) of
+-- | Read 32 bytes from index from a bounded list of bytes.
+readSWordWithBound :: SymWord -> Buffer -> SymWord -> SymWord
+readSWordWithBound sind@(S _ ind) (SymbolicBuffer _ xs) (S _ bound) = case (num <$> maybeLitWord sind, num <$> fromSizzle <$> unliteral bound) of
   (Just i, Just b) ->
     let bs = truncpad 32 $ drop i (take b xs)
-    in S (FromBuff whiff w) (fromBytes bs)
-=======
--- | Read 32 bytes from index from a bounded list of bytes.
-readSWordWithBound :: SymWord -> Buffer -> SymWord -> SymWord
-readSWordWithBound sind@(S _ ind) (SymbolicBuffer xs) (S _ bound) = case (num <$> maybeLitWord sind, num <$> fromSizzle <$> unliteral bound) of
-  (Just i, Just b) ->
-    let bs = truncpad 32 $ drop i (take b xs)
-    in S (FromBytes (SymbolicBuffer bs)) (fromBytes bs)
->>>>>>> 052a242f
+    in S (Todo "readSWordWithBounds" []) (fromBytes bs)
+
   _ ->
     -- Generates a ridiculously large set of constraints (roughly 25k) when
     -- the index is symbolic, but it still seems (kind of) manageable
@@ -205,11 +148,7 @@
 
     let boundedList = [ite (i .<= bound) x' 0 | (x', i) <- zip xs [1..]]
         res = [select' boundedList 0 (ind + j) | j <- [0..31]]
-<<<<<<< HEAD
-    in S (FromBuff whiff w) $ fromBytes res
-=======
-    in S (FromBytes $ SymbolicBuffer res) $ fromBytes res
->>>>>>> 052a242f
+    in S (Todo "readSWordWithBounds" []) $ fromBytes res
 
 readSWordWithBound sind (ConcreteBuffer w xs) bound =
   case maybeLitWord sind of
@@ -224,7 +163,6 @@
 len (SymbolicBuffer _ bs) = length bs
 len (ConcreteBuffer _ bs) = BS.length bs
 
-<<<<<<< HEAD
 grab :: Int -> Buffer -> Buffer
 grab n (SymbolicBuffer _ bs) = SymbolicBuffer (Oops "grab1") $ take n bs
 grab n (ConcreteBuffer _ bs) = ConcreteBuffer (Oops "grab2") $ BS.take n bs
@@ -233,8 +171,6 @@
 ditch n (SymbolicBuffer _ bs) = SymbolicBuffer (Oops "ditch1") $ drop n bs
 ditch n (ConcreteBuffer _ bs) = ConcreteBuffer (Oops "ditch2") $ BS.drop n bs
 
-=======
->>>>>>> 052a242f
 readByteOrZero :: Int -> Buffer -> SWord 8
 readByteOrZero i (SymbolicBuffer _ bs) = readByteOrZero' i bs
 readByteOrZero i (ConcreteBuffer _ bs) = num $ Concrete.readByteOrZero i bs
@@ -271,20 +207,14 @@
   Nothing -> SymbolicBuffer (WriteWord (Literal l) wword wbuff) $ setMemoryWord' i (S wword x) (litBytes z)
 
 setMemoryByte :: Word -> SWord 8 -> Buffer -> Buffer
-<<<<<<< HEAD
 setMemoryByte i x (SymbolicBuffer wbuff m) = SymbolicBuffer (Oops "setMemoryByte") $ setMemoryByte' i x m
 setMemoryByte i x (ConcreteBuffer wbuff m) = case fromSized <$> unliteral x of
   Nothing -> SymbolicBuffer (Oops "setMemoryByte2") $ setMemoryByte' i x (litBytes m)
   Just x' -> ConcreteBuffer (Oops "setMemoryByte3") $ Concrete.setMemoryByte i x' m
-=======
-setMemoryByte i x (SymbolicBuffer m) = SymbolicBuffer $ setMemoryByte' i x m
-setMemoryByte i x (ConcreteBuffer m) = case fromSized <$> unliteral x of
-  Nothing -> SymbolicBuffer $ setMemoryByte' i x (litBytes m)
-  Just x' -> ConcreteBuffer $ Concrete.setMemoryByte i x' m
 
 readSWord :: Word -> Buffer -> SymWord
-readSWord i (SymbolicBuffer x) = readSWord' i x
-readSWord i (ConcreteBuffer x) = num $ Concrete.readMemoryWord i x
+readSWord i (SymbolicBuffer _ x) = readSWord' i x
+readSWord i (ConcreteBuffer _ x) = num $ Concrete.readMemoryWord i x
 
 -- * Uninterpreted functions
 
@@ -339,12 +269,12 @@
   Mod x y       -> whiffValue x `sMod` whiffValue y
   Exp x y       -> whiffValue x .^ whiffValue y
   Neg x         -> negate $ whiffValue x
-  Var _ v       -> v
-  FromKeccak (ConcreteBuffer bstr) -> literal $ num $ keccak bstr
-  FromKeccak (SymbolicBuffer buf)  -> symkeccak' buf
+  -- Var _ v       -> v
+  -- FromKeccak (ConcreteBuffer _ bstr) -> literal $ num $ keccak bstr
+  -- FromKeccak (SymbolicBuffer _ buf)  -> symkeccak' buf
   Literal x -> literal $ num $ x
-  FromBytes buf -> rawVal $ readMemoryWord 0 buf
-  FromStorage ind arr -> readArray arr (whiffValue ind) 
+  -- FromBytes buf -> rawVal $ readMemoryWord 0 buf
+  -- FromStorage ind arr -> readArray arr (whiffValue ind)
 
 -- | Special cases that have proven useful in practice
 simplifyCondition :: SBool -> Whiff -> SBool
@@ -397,5 +327,4 @@
       (z' .== x' .&& y' .== w'))
     (overflow .|| (w' .== 0 .&& x' ./= 0))
     b
-simplifyCondition b _ = b
->>>>>>> 052a242f
+simplifyCondition b _ = b