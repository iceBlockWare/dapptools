-- Main file of the hevm CLI program

{-# Language CPP #-}
{-# Language DataKinds #-}
{-# Language FlexibleInstances #-}
{-# Language DeriveGeneric #-}
{-# Language GADTs #-}
{-# Language LambdaCase #-}
{-# Language OverloadedStrings #-}
{-# Language TypeOperators #-}
{-# Language RecordWildCards #-}
{-# LANGUAGE ImplicitParams #-}

module Main where
import Prelude hiding  (Word, LT)

import EVM (StorageModel(..))
import qualified EVM
import EVM.Concrete (createAddress,  wordValue)
import EVM.Symbolic (litWord, forceLitBytes, litAddr, len, forceLit)
import qualified EVM.FeeSchedule as FeeSchedule
import qualified EVM.Fetch
import qualified EVM.Flatten
import qualified EVM.Stepper
import qualified EVM.TTY
import qualified EVM.Emacs
<<<<<<< HEAD
import EVM.Dev (concatMapM, interpretWithTrace)
import qualified Debug.Trace as Tr
=======
import EVM.Dev (interpretWithTrace)
>>>>>>> 052a242f

#if MIN_VERSION_aeson(1, 0, 0)
import qualified EVM.VMTest as VMTest
#endif

import EVM.SymExec
import EVM.Debug
import EVM.ABI
import EVM.Solidity
import EVM.Types hiding (word)
import EVM.UnitTest (UnitTestOptions, coverageReport, coverageForUnitTestContract)
import EVM.UnitTest (runUnitTestContract)
import EVM.UnitTest (getParametersFromEnvironmentVariables, testNumber)
import EVM.Dapp (findUnitTests, dappInfo, DappInfo, emptyDapp)
import EVM.Format (propagateData, currentSolc, showTraceTree, showTree', renderTree, showBranchInfoWithAbi, showPlaneBranchInfo, showLeafInfo)
import EVM.RLP (rlpdecode)
import qualified EVM.Patricia as Patricia
import Data.Map (Map)

import qualified EVM.Facts     as Facts
import qualified EVM.Facts.Git as Git
import qualified EVM.UnitTest

import GHC.IO.Encoding
import Control.Concurrent.Async   (async, waitCatch)
import Control.Lens hiding (pre, passing)
import Control.Monad              (void, when, forM_, unless)
import Control.Monad.State.Strict (execStateT, liftIO)
import Data.ByteString            (ByteString)
import Data.List                  (intercalate, isSuffixOf)
import Data.Tree
import Data.Text                  (Text, unpack, pack)
import Data.Text.Encoding         (encodeUtf8)
import Data.Text.IO               (hPutStr)
import Data.Maybe                 (fromMaybe, fromJust)
import Data.Version               (showVersion)
import Data.SBV hiding (Word, solver, verbose, name)
import Data.SBV.Control hiding (Version, timeout, create)
import System.IO                  (hFlush, stdout, stderr, utf8)
import System.Directory           (withCurrentDirectory, listDirectory)
import System.Exit                (exitFailure, exitWith, ExitCode(..))
import System.Environment         (setEnv)
import System.Process             (callProcess)
import qualified Data.Aeson        as JSON
import qualified Data.Aeson.Types  as JSON
import Data.Aeson (FromJSON (..), (.:))
import Data.Aeson.Lens hiding (values)
import qualified Data.Vector as V
import qualified Data.ByteString.Lazy  as Lazy

import qualified Data.SBV               as SBV
import qualified Data.ByteString        as ByteString
import qualified Data.ByteString.Char8  as Char8
import qualified Data.ByteString.Lazy   as LazyByteString
import qualified Data.Map               as Map
import qualified System.Timeout         as Timeout

import qualified Paths_hevm      as Paths

import Options.Generic as Options

-- This record defines the program's command-line options
-- automatically via the `optparse-generic` package.
data Command w
  = Symbolic -- Symbolically explore an abstract program, or specialized with specified env & calldata
  -- vm opts
      { code          :: w ::: Maybe ByteString <?> "Program bytecode"
      , calldata      :: w ::: Maybe ByteString <?> "Tx: calldata"
      , address       :: w ::: Maybe Addr       <?> "Tx: address"
      , caller        :: w ::: Maybe Addr       <?> "Tx: caller"
      , origin        :: w ::: Maybe Addr       <?> "Tx: origin"
      , coinbase      :: w ::: Maybe Addr       <?> "Block: coinbase"
      , value         :: w ::: Maybe W256       <?> "Tx: Eth amount"
      , nonce         :: w ::: Maybe W256       <?> "Nonce of origin"
      , gas           :: w ::: Maybe W256       <?> "Tx: gas amount"
      , number        :: w ::: Maybe W256       <?> "Block: number"
      , timestamp     :: w ::: Maybe W256       <?> "Block: timestamp"
      , gaslimit      :: w ::: Maybe W256       <?> "Tx: gas limit"
      , gasprice      :: w ::: Maybe W256       <?> "Tx: gas price"
      , create        :: w ::: Bool             <?> "Tx: creation"
      , maxcodesize   :: w ::: Maybe W256       <?> "Block: max code size"
      , difficulty    :: w ::: Maybe W256       <?> "Block: difficulty"
      , chainid       :: w ::: Maybe W256       <?> "Env: chainId"
  -- remote state opts
      , rpc           :: w ::: Maybe URL        <?> "Fetch state from a remote node"
      , block         :: w ::: Maybe W256       <?> "Block state is be fetched from"
      , state         :: w ::: Maybe String     <?> "Path to state repository"
      , cache         :: w ::: Maybe String     <?> "Path to rpc cache repository"

  -- symbolic execution opts
      , jsonFile      :: w ::: Maybe String       <?> "Filename or path to dapp build output (default: out/*.solc.json)"
      , dappRoot      :: w ::: Maybe String       <?> "Path to dapp project root directory (default: . )"
      , storageModel  :: w ::: Maybe StorageModel <?> "Select storage model: ConcreteS, SymbolicS (default) or InitialS"
      , sig           :: w ::: Maybe Text         <?> "Signature of types to decode / encode"
      , arg           :: w ::: [String]           <?> "Values to encode"
      , debug         :: w ::: Bool               <?> "Run interactively"
      , getModels     :: w ::: Bool               <?> "Print example testcase for each execution path"
      , showTree      :: w ::: Bool               <?> "Print branches explored in tree view"
      , smttimeout    :: w ::: Maybe Integer      <?> "Timeout given to SMT solver in milliseconds (default: 30000)"
      , maxIterations :: w ::: Maybe Integer      <?> "Number of times we may revisit a particular branching point"
      , solver        :: w ::: Maybe Text         <?> "Used SMT solver: z3 (default) or cvc4"
      , smtdebug      :: w ::: Bool               <?> "Print smt queries sent to the solver"
      }
  | Equivalence -- prove equivalence between two programs
      { codeA         :: w ::: ByteString    <?> "Bytecode of the first program"
      , codeB         :: w ::: ByteString    <?> "Bytecode of the second program"
      , sig           :: w ::: Maybe Text    <?> "Signature of types to decode / encode"
      , smttimeout    :: w ::: Maybe Integer <?> "Timeout given to SMT solver in milliseconds (default: 30000)"
      , maxIterations :: w ::: Maybe Integer <?> "Number of times we may revisit a particular branching point"
      , solver        :: w ::: Maybe Text    <?> "Used SMT solver: z3 (default) or cvc4"
      , smtoutput     :: w ::: Bool          <?> "Print verbose smt output"
      , smtdebug      :: w ::: Bool               <?> "Print smt queries sent to the solver"
      }
  | Exec -- Execute a given program with specified env & calldata
      { code        :: w ::: Maybe ByteString <?> "Program bytecode"
      , calldata    :: w ::: Maybe ByteString <?> "Tx: calldata"
      , address     :: w ::: Maybe Addr       <?> "Tx: address"
      , caller      :: w ::: Maybe Addr       <?> "Tx: caller"
      , origin      :: w ::: Maybe Addr       <?> "Tx: origin"
      , coinbase    :: w ::: Maybe Addr       <?> "Block: coinbase"
      , value       :: w ::: Maybe W256       <?> "Tx: Eth amount"
      , nonce       :: w ::: Maybe W256       <?> "Nonce of origin"
      , gas         :: w ::: Maybe W256       <?> "Tx: gas amount"
      , number      :: w ::: Maybe W256       <?> "Block: number"
      , timestamp   :: w ::: Maybe W256       <?> "Block: timestamp"
      , gaslimit    :: w ::: Maybe W256       <?> "Tx: gas limit"
      , gasprice    :: w ::: Maybe W256       <?> "Tx: gas price"
      , create      :: w ::: Bool             <?> "Tx: creation"
      , maxcodesize :: w ::: Maybe W256       <?> "Block: max code size"
      , difficulty  :: w ::: Maybe W256       <?> "Block: difficulty"
      , chainid     :: w ::: Maybe W256       <?> "Env: chainId"
      , debug       :: w ::: Bool             <?> "Run interactively"
      , jsontrace   :: w ::: Bool             <?> "Print json trace output at every step"
      , trace       :: w ::: Bool             <?> "Dump trace"
      , state       :: w ::: Maybe String     <?> "Path to state repository"
      , cache       :: w ::: Maybe String     <?> "Path to rpc cache repository"
      , rpc         :: w ::: Maybe URL        <?> "Fetch state from a remote node"
      , block       :: w ::: Maybe W256       <?> "Block state is be fetched from"
      , jsonFile    :: w ::: Maybe String     <?> "Filename or path to dapp build output (default: out/*.solc.json)"
      , dappRoot    :: w ::: Maybe String     <?> "Path to dapp project root directory (default: . )"
      }
  | DappTest -- Run DSTest unit tests
      { jsonFile      :: w ::: Maybe String             <?> "Filename or path to dapp build output (default: out/*.solc.json)"
      , dappRoot      :: w ::: Maybe String             <?> "Path to dapp project root directory (default: . )"
      , debug         :: w ::: Bool                     <?> "Run interactively"
      , jsontrace     :: w ::: Bool                     <?> "Print json trace output at every step"
      , fuzzRuns      :: w ::: Maybe Int                <?> "Number of times to run fuzz tests"
      , replay        :: w ::: Maybe (Text, ByteString) <?> "Custom fuzz case to run/debug"
      , rpc           :: w ::: Maybe URL                <?> "Fetch state from a remote node"
      , verbose       :: w ::: Maybe Int                <?> "Append call trace: {1} failures {2} all"
      , coverage      :: w ::: Bool                     <?> "Coverage analysis"
      , state         :: w ::: Maybe String             <?> "Path to state repository"
      , cache         :: w ::: Maybe String             <?> "Path to rpc cache repository"
      , match         :: w ::: Maybe String             <?> "Test case filter - only run methods matching regex"
      , smttimeout    :: w ::: Maybe Integer            <?> "Timeout given to SMT solver in milliseconds (default: 30000)"
      , maxIterations :: w ::: Maybe Integer            <?> "Number of times we may revisit a particular branching point"
      , solver        :: w ::: Maybe Text               <?> "Used SMT solver: z3 (default) or cvc4"
      , smtdebug      :: w ::: Bool                     <?> "Print smt queries sent to the solver"
      }
  | BcTest -- Run an Ethereum Blockhain/GeneralState test
      { file      :: w ::: String    <?> "Path to .json test file"
      , test      :: w ::: [String]  <?> "Test case filter - only run specified test method(s)"
      , debug     :: w ::: Bool      <?> "Run interactively"
      , jsontrace :: w ::: Bool      <?> "Print json trace output at every step"
      , diff      :: w ::: Bool      <?> "Print expected vs. actual state on failure"
      , timeout   :: w ::: Maybe Int <?> "Execution timeout (default: 10 sec.)"
      }
  | Compliance -- Run Ethereum Blockhain compliance report
      { tests   :: w ::: String       <?> "Path to Ethereum Tests directory"
      , group   :: w ::: Maybe String <?> "Report group to run: VM or Blockchain (default: Blockchain)"
      , match   :: w ::: Maybe String <?> "Test case filter - only run methods matching regex"
      , skip    :: w ::: Maybe String <?> "Test case filter - skip tests containing string"
      , html    :: w ::: Bool         <?> "Output html report"
      , timeout :: w ::: Maybe Int    <?> "Execution timeout (default: 10 sec.)"
      }
  | Flatten -- Concat all dependencies for a given source file
    { sourceFile :: w ::: String       <?> "Path to solidity source file e.g. src/contract.sol"
    , jsonFile   :: w ::: Maybe String <?> "Filename or path to dapp build output (default: out/*.solc.json)"
    , dappRoot   :: w ::: Maybe String <?> "Path to dapp project root directory (default: . )"
    }
  | Emacs
  | Version
  | Rlp  -- RLP decode a string and print the result
  { decode :: w ::: ByteString <?> "RLP encoded hexstring"
  }
  | Abiencode
  { abi  :: w ::: Maybe String <?> "Signature of types to decode / encode"
  , arg  :: w ::: [String]     <?> "Values to encode"
  }
  | MerkleTest -- Insert a set of key values and check against the given root
  { file :: w ::: String <?> "Path to .json test file"
  }
  | StripMetadata -- Remove metadata from contract bytecode
  { code        :: w ::: Maybe ByteString       <?> "Program bytecode"
  }

  deriving (Options.Generic)

type URL = Text


-- For some reason haskell can't derive a
-- parseField instance for (Text, ByteString)
instance Options.ParseField (Text, ByteString)

instance Options.ParseRecord (Command Options.Wrapped) where
  parseRecord =
    Options.parseRecordWithModifiers Options.lispCaseModifiers

optsMode :: Command Options.Unwrapped -> Mode
optsMode x = if debug x then Debug else if jsontrace x then JsonTrace else Run

applyCache :: (Maybe String, Maybe String) -> IO (EVM.VM -> EVM.VM)
applyCache (state, cache) =
  let applyState = flip Facts.apply
      applyCache' = flip Facts.applyCache
  in case (state, cache) of
    (Nothing, Nothing) -> do
      pure id
    (Nothing, Just cachePath) -> do
      facts <- Git.loadFacts (Git.RepoAt cachePath)
      pure $ applyCache' facts
    (Just statePath, Nothing) -> do
      facts <- Git.loadFacts (Git.RepoAt statePath)
      pure $ applyState facts
    (Just statePath, Just cachePath) -> do
      cacheFacts <- Git.loadFacts (Git.RepoAt cachePath)
      stateFacts <- Git.loadFacts (Git.RepoAt statePath)
      pure $ (applyState stateFacts) . (applyCache' cacheFacts)

unitTestOptions :: Command Options.Unwrapped -> String -> Query UnitTestOptions
unitTestOptions cmd testFile = do
  let root = fromMaybe "." (dappRoot cmd)
  srcInfo <- liftIO $ readSolc testFile >>= \case
    Nothing -> error "Could not read .sol.json file"
    Just (contractMap, sourceCache) ->
      pure $ dappInfo root contractMap sourceCache

  vmModifier <- liftIO $ applyCache (state cmd, cache cmd)

  params <- liftIO $ getParametersFromEnvironmentVariables (rpc cmd)
  state <- queryState

  let
    testn = testNumber params
    block' = if 0 == testn
       then EVM.Fetch.Latest
       else EVM.Fetch.BlockNumber testn

  pure EVM.UnitTest.UnitTestOptions
    { EVM.UnitTest.oracle =
        case rpc cmd of
         Just url -> EVM.Fetch.oracle (Just state) (Just (block', url)) True
         Nothing  -> EVM.Fetch.oracle (Just state) Nothing True
    , EVM.UnitTest.maxIter = maxIterations cmd
    , EVM.UnitTest.smtTimeout = smttimeout cmd
    , EVM.UnitTest.solver = solver cmd
    , EVM.UnitTest.smtState = Just state
    , EVM.UnitTest.verbose = verbose cmd
    , EVM.UnitTest.match = pack $ fromMaybe ".*" (match cmd)
    , EVM.UnitTest.fuzzRuns = fromMaybe 100 (fuzzRuns cmd)
    , EVM.UnitTest.replay = do
        arg' <- replay cmd
        return (fst arg', LazyByteString.fromStrict (hexByteString "--replay" $ strip0x $ snd arg'))
    , EVM.UnitTest.vmModifier = vmModifier
    , EVM.UnitTest.testParams = params
    , EVM.UnitTest.dapp = srcInfo
    }

main :: IO ()
main = do
  cmd <- Options.unwrapRecord "hevm -- Ethereum evaluator"
  let
    root = fromMaybe "." (dappRoot cmd)
  case cmd of
    Version {} -> putStrLn (showVersion Paths.version)
    Symbolic {} -> assert cmd
    Equivalence {} -> equivalence cmd
    Exec {} ->
      launchExec cmd
    Abiencode {} ->
      print . ByteStringS $ abiencode (abi cmd) (arg cmd)
    BcTest {} ->
      launchTest cmd
    DappTest {} ->
      withCurrentDirectory root $ do
        testFile <- findJsonFile (jsonFile cmd)
        runSMTWithTimeOut (solver cmd) (smttimeout cmd) (smtdebug cmd) $ query $ do
          testOpts <- unitTestOptions cmd testFile
          case (coverage cmd, optsMode cmd) of
            (False, Run) -> dappTest testOpts testFile (cache cmd)
            (False, Debug) -> liftIO $ EVM.TTY.main testOpts root testFile
            (False, JsonTrace) -> error "json traces not implemented for dappTest"
            (True, _) -> liftIO $ dappCoverage testOpts (optsMode cmd) testFile
    Compliance {} ->
      case (group cmd) of
        Just "Blockchain" -> launchScript "/run-blockchain-tests" cmd
        Just "VM" -> launchScript "/run-consensus-tests" cmd
        _ -> launchScript "/run-blockchain-tests" cmd
    Flatten {} ->
      withCurrentDirectory root $ do
        theJson <- findJsonFile (jsonFile cmd)
        readSolc theJson >>=
          \case
            Just (contractMap, cache) -> do
              let dapp = dappInfo "." contractMap cache
              EVM.Flatten.flatten dapp (pack (sourceFile cmd))
            Nothing ->
              error ("Failed to read Solidity JSON for `" ++ theJson ++ "'")
    Emacs ->
      EVM.Emacs.main
    Rlp {} ->
      case rlpdecode $ hexByteString "--decode" $ strip0x $ decode cmd of
        Nothing -> error "Malformed RLP string"
        Just c -> print c
    MerkleTest {} -> merkleTest cmd
    StripMetadata {} -> print .
      ByteStringS . stripBytecodeMetadata . hexByteString "bytecode" . strip0x $ fromJust $ code cmd

launchScript :: String -> Command Options.Unwrapped -> IO ()
launchScript script cmd =
  withCurrentDirectory (tests cmd) $ do
    dataDir <- Paths.getDataDir
    callProcess "bash"
      [ dataDir ++ script
      , "."
      , show (html cmd)
      , fromMaybe "" (match cmd)
      , fromMaybe "" (skip cmd)
      , show $ fromMaybe 10 (timeout cmd)
      ]

findJsonFile :: Maybe String -> IO String
findJsonFile (Just s) = pure s
findJsonFile Nothing = do
  outFiles <- listDirectory "out"
  case filter (isSuffixOf ".sol.json") outFiles of
    [x] -> pure ("out/" ++ x)
    [] ->
      error $ concat
        [ "No `*.sol.json' file found in `./out'.\n"
        , "Maybe you need to run `dapp build'.\n"
        , "You can specify a file with `--json-file'."
        ]
    xs ->
      error $ concat
        [ "Multiple `*.sol.json' files found in `./out'.\n"
        , "Specify one using `--json-file'.\n"
        , "Files found: "
        , intercalate ", " xs
        ]

dappTest :: UnitTestOptions -> String -> Maybe String -> Query ()
dappTest opts solcFile cache = do
  out <- liftIO $ readSolc solcFile
  case out of
    Just (contractMap, _) -> do
      let unitTests = findUnitTests (EVM.UnitTest.match opts) $ Map.elems contractMap
      results <- concatMapM (runUnitTestContract opts contractMap) unitTests
      let (passing, vms) = unzip results
      case cache of
        Nothing ->
          pure ()
        Just path ->
          -- merge all of the post-vm caches and save into the state
          let
            cache' = mconcat [view EVM.cache vm | vm <- vms]
          in
            liftIO $ Git.saveFacts (Git.RepoAt path) (Facts.cacheFacts cache')

      liftIO $ unless (and passing) exitFailure
    Nothing ->
      error ("Failed to read Solidity JSON for `" ++ solcFile ++ "'")

equivalence :: Command Options.Unwrapped -> IO ()
equivalence cmd =
  do let bytecodeA = hexByteString "--code" . strip0x $ codeA cmd
         bytecodeB = hexByteString "--code" . strip0x $ codeB cmd
     maybeSignature <- case sig cmd of
       Nothing -> return Nothing
       Just sig' -> do method' <- functionAbi sig'
                       return $ Just (view methodSignature method', snd <$> view methodInputs method')

     void . runSMTWithTimeOut (solver cmd) (smttimeout cmd) (smtdebug cmd) . query $
       equivalenceCheck bytecodeA bytecodeB (maxIterations cmd) maybeSignature >>= \case
         Right vm -> do io $ putStrLn "Not equal!"
                        io $ putStrLn "Counterexample:"
                        showCounterexample vm maybeSignature
                        io exitFailure
         Left (postAs, postBs) -> io $ do
           putStrLn $ "Explored: " <> show (length postAs)
                       <> " execution paths of A and: "
                       <> show (length postBs) <> " paths of B."
           putStrLn "No discrepancies found."


-- cvc4 sets timeout via a commandline option instead of smtlib `(set-option)`
runSMTWithTimeOut :: Maybe Text -> Maybe Integer -> Bool -> Symbolic a -> IO a
runSMTWithTimeOut solver maybeTimeout smtdebug symb
  | solver == Just "cvc4" = runwithcvc4
  | solver == Just "z3" = runwithz3
  | solver == Nothing = runwithcvc4
  | otherwise = error "Unknown solver. Currently supported solvers; z3, cvc4"
 where timeout = fromMaybe 30000 maybeTimeout
       runwithz3 = runSMTWith z3{SBV.verbose=smtdebug} $ (setTimeOut timeout) >> symb
       runwithcvc4 = do
         setEnv "SBV_CVC4_OPTIONS" ("--lang=smt --incremental --interactive --no-interactive-prompt --model-witness-value --tlimit-per=" <> show timeout)
         a <- runSMTWith cvc4{SBV.verbose=smtdebug} symb
         setEnv "SBV_CVC4_OPTIONS" ""
         return a



checkForVMErrors :: [EVM.VM] -> [String]
checkForVMErrors [] = []
checkForVMErrors (vm:vms) =
  case view EVM.result vm of
    Just (EVM.VMFailure EVM.UnexpectedSymbolicArg) ->
      ("Unexpected symbolic argument at opcode: "
      <> maybe "??" show (EVM.vmOp vm)
      <> ". Not supported (yet!)"
      ) : checkForVMErrors vms
    _ ->
      checkForVMErrors vms

getSrcInfo :: Command Options.Unwrapped -> IO DappInfo
getSrcInfo cmd =
  let root = fromMaybe "." (dappRoot cmd)
  in case (jsonFile cmd) of
    Nothing ->
      pure emptyDapp
    Just json -> readSolc json >>= \case
      Nothing ->
        pure emptyDapp
      Just (contractMap, sourceCache) ->
        pure $ dappInfo root contractMap sourceCache

-- Although it is tempting to fully abstract calldata and give any hints about
-- the nature of the signature doing so results in significant time spent in
-- consulting z3 about rather trivial matters. But with cvc4 it is quite
-- pleasant!

-- If function signatures are known, they should always be given for best results.
assert :: Command Options.Unwrapped -> IO ()
assert cmd = do
  srcInfo <- getSrcInfo cmd
  let block'  = maybe EVM.Fetch.Latest EVM.Fetch.BlockNumber (block cmd)
      rpcinfo = (,) block' <$> rpc cmd
      treeShowing :: EVM.VM -> Tree BranchInfo -> Query ()
      treeShowing vm tree =
         when (showTree cmd) $ do
          consistentTree tree >>= \case
            Nothing -> io $ putStrLn "No consistent paths" -- unlikely
            Just tree' -> let
<<<<<<< HEAD
              ?srcInfo = srcInfo
              in let
                renderTree' = renderTree showBranchInfoWithAbi showLeafInfo
                tree'' = propagateData 0 tree'
                in io $ setLocaleEncoding utf8 >> putStrLn (showTree' (renderTree' tree''))
=======
              showBranch = showBranchInfoWithAbi srcInfo
              renderTree' = renderTree showBranch (showLeafInfo srcInfo)
              in io $ setLocaleEncoding utf8 >> putStrLn (showTree' (renderTree' tree'))
>>>>>>> 052a242f

  maybesig <- case sig cmd of
    Nothing ->
      return Nothing
    Just sig' -> do
      method' <- functionAbi sig'
      let typ = snd <$> view methodInputs method'
          name = view methodSignature method'
      return $ Just (name,typ)
  if debug cmd then
    runSMTWithTimeOut (solver cmd) (smttimeout cmd) (smtdebug cmd) $ query $ do
      preState <- symvmFromCommand cmd
      smtState <- queryState
      io $ void $ EVM.TTY.runFromVM
        (maxIterations cmd)
        srcInfo
        (EVM.Fetch.oracle (Just smtState) rpcinfo True)
        preState

  else
    runSMTWithTimeOut (solver cmd) (smttimeout cmd) (smtdebug cmd) $ query $ do
      preState <- symvmFromCommand cmd
      verify preState (maxIterations cmd) rpcinfo (Just checkAssertions) >>= \case
        Right tree -> do
          io $ putStrLn "Assertion violation found."
          showCounterexample preState maybesig
          treeShowing preState tree
          io $ exitWith (ExitFailure 1)
        Left tree -> do
          io $ putStrLn $ "Explored: " <> show (length tree)
                       <> " branches without assertion violations"
          treeShowing preState tree
          let vmErrs = checkForVMErrors $ leaves tree
          unless (null vmErrs) $ io $ do
            putStrLn $
              "However, "
              <> show (length vmErrs)
              <> " branch(es) errored while exploring:"
            print vmErrs
          -- When `--get-models` is passed, we print example vm info for each path
          when (getModels cmd) $
            forM_ (zip [(1:: Integer)..] (leaves tree)) $ \(i, postVM) -> do
              resetAssertions
              constrain (sAnd (fst <$> view EVM.constraints postVM))
              io $ putStrLn $
                "-- Branch (" <> show i <> "/" <> show (length tree) <> ") --"
              checkSat >>= \case
                DSat _ -> error "assert: unexpected SMT result"
                Unk -> io $ do putStrLn "Timed out"
                               print $ view EVM.result postVM
                Unsat -> io $ do putStrLn "Inconsistent path conditions: dead path"
                                 print $ view EVM.result postVM
                Sat -> do
                  showCounterexample preState maybesig
                  io $ putStrLn "-- Pathconditions --"
                  io $ print $ snd <$> view EVM.constraints postVM
                  case view EVM.result postVM of
                    Nothing ->
                      error "internal error; no EVM result"
                    Just (EVM.VMFailure (EVM.Revert "")) -> io . putStrLn $
                      "Reverted"
                    Just (EVM.VMFailure (EVM.Revert msg)) -> io . putStrLn $
                      "Reverted: " <> show (ByteStringS msg)
                    Just (EVM.VMFailure err) -> io . putStrLn $
                      "Failed: " <> show err
                    Just (EVM.VMSuccess (ConcreteBuffer _ msg)) ->
                      if ByteString.null msg
                      then io $ putStrLn
                        "Stopped"
                      else io $ putStrLn $
                        "Returned: " <> show (ByteStringS msg)
                    Just (EVM.VMSuccess (SymbolicBuffer _ msg)) -> do
                      out <- mapM (getValue.fromSized) msg
                      io . putStrLn $
                        "Returned: " <> show (ByteStringS (ByteString.pack out))

dappCoverage :: UnitTestOptions -> Mode -> String -> IO ()
dappCoverage opts _ solcFile =
  readSolc solcFile >>=
    \case
      Just (contractMap, sourceCache) -> do
        let unitTests = findUnitTests (EVM.UnitTest.match opts) $ Map.elems contractMap
        covs <- mconcat <$> mapM
          (coverageForUnitTestContract opts contractMap sourceCache) unitTests
        let
          dapp = dappInfo "." contractMap sourceCache
          f (k, vs) = do
            putStr "***** hevm coverage for "
            putStrLn (unpack k)
            putStrLn ""
            forM_ vs $ \(n, bs) -> do
              case ByteString.find (\x -> x /= 0x9 && x /= 0x20 && x /= 0x7d) bs of
                Nothing -> putStr "..... "
                Just _ ->
                  case n of
                    -1 -> putStr ";;;;; "
                    0  -> putStr "##### "
                    _  -> putStr "      "
              Char8.putStrLn bs
            putStrLn ""

        mapM_ f (Map.toList (coverageReport dapp covs))
      Nothing ->
        error ("Failed to read Solidity JSON for `" ++ solcFile ++ "'")

launchExec :: Command Options.Unwrapped -> IO ()
launchExec cmd = do
  dapp <- getSrcInfo cmd
  vm <- vmFromCommand cmd
  case optsMode cmd of
    Run -> do
      vm' <- execStateT (EVM.Stepper.interpret fetcher . void $ EVM.Stepper.execFully) vm
      when (trace cmd) $ hPutStr stderr (showTraceTree dapp vm')
      case view EVM.result vm' of
        Nothing ->
          error "internal error; no EVM result"
        Just (EVM.VMFailure (EVM.Revert msg)) -> do
          print $ ByteStringS msg
          exitWith (ExitFailure 2)
        Just (EVM.VMFailure err) -> do
          print err
          exitWith (ExitFailure 2)
        Just (EVM.VMSuccess buf) -> do
          let msg = case buf of
                SymbolicBuffer _ msg' -> forceLitBytes msg'
                ConcreteBuffer _ msg' -> msg'
          print $ ByteStringS msg
          case state cmd of
            Nothing -> pure ()
            Just path ->
              Git.saveFacts (Git.RepoAt path) (Facts.vmFacts vm')
          case cache cmd of
            Nothing -> pure ()
            Just path ->
              Git.saveFacts (Git.RepoAt path) (Facts.cacheFacts (view EVM.cache vm'))

    Debug -> void $ EVM.TTY.runFromVM Nothing dapp fetcher vm
    JsonTrace -> void $ execStateT (interpretWithTrace fetcher EVM.Stepper.runFully) vm
   where fetcher = maybe EVM.Fetch.zero (EVM.Fetch.http block') (rpc cmd)
         block'  = maybe EVM.Fetch.Latest EVM.Fetch.BlockNumber (block cmd)

data Testcase = Testcase {
  _entries :: [(Text, Maybe Text)],
  _root :: Text
} deriving Show

parseTups :: JSON.Value -> JSON.Parser [(Text, Maybe Text)]
parseTups (JSON.Array arr) = do
  tupList <- mapM parseJSON (V.toList arr)
  mapM (\[k, v] -> do
                  rhs <- parseJSON v
                  lhs <- parseJSON k
                  return (lhs, rhs))
         tupList
parseTups invalid = JSON.typeMismatch "Malformed array" invalid


parseTrieTest :: JSON.Object -> JSON.Parser Testcase
parseTrieTest p = do
  kvlist <- p .: "in"
  entries <- parseTups kvlist
  root <- p .: "root"
  return $ Testcase entries root

instance FromJSON Testcase where
  parseJSON (JSON.Object p) = parseTrieTest p
  parseJSON invalid = JSON.typeMismatch "Merkle test case" invalid

parseTrieTests :: Lazy.ByteString -> Either String (Map String Testcase)
parseTrieTests = JSON.eitherDecode'

merkleTest :: Command Options.Unwrapped -> IO ()
merkleTest cmd = do
  parsed <- parseTrieTests <$> LazyByteString.readFile (file cmd)
  case parsed of
    Left err -> print err
    Right testcases -> mapM_ runMerkleTest testcases

runMerkleTest :: Testcase -> IO ()
runMerkleTest (Testcase entries root) =
  case Patricia.calcRoot entries' of
    Nothing ->
      error "Test case failed"
    Just n ->
      case n == strip0x (hexText root) of
        True ->
          putStrLn "Test case success"
        False ->
          error ("Test case failure; expected " <> show root
                 <> " but got " <> show (ByteStringS n))
  where entries' = fmap (\(k, v) ->
                           (tohexOrText k,
                            tohexOrText (fromMaybe mempty v)))
                   entries

tohexOrText :: Text -> ByteString
tohexOrText s = case "0x" `Char8.isPrefixOf` encodeUtf8 s of
                  True -> hexText s
                  False -> encodeUtf8 s

-- | Creates a (concrete) VM from command line options
vmFromCommand :: Command Options.Unwrapped -> IO EVM.VM
vmFromCommand cmd = do
  withCache <- applyCache (state cmd, cache cmd)

  (miner,ts,blockNum,diff) <- case rpc cmd of
    Nothing -> return (0,0,0,0)
    Just url -> EVM.Fetch.fetchBlockFrom block' url >>= \case
      Nothing -> error "Could not fetch block"
      Just EVM.Block{..} -> return (_coinbase
                                   , wordValue $ forceLit _timestamp
                                   , wordValue _number
                                   , wordValue _difficulty
                                   )

  contract <- case (rpc cmd, address cmd, code cmd) of
    (Just url, Just addr', Just c) -> do
      EVM.Fetch.fetchContractFrom block' url addr' >>= \case
        Nothing ->
          error $ "contract not found: " <> show address'
        Just contract' ->
          -- if both code and url is given,
          -- fetch the contract and overwrite the code
          return $
            EVM.initialContract  (codeType $ hexByteString "--code" $ strip0x c)
              & set EVM.storage  (view EVM.storage  contract')
              & set EVM.balance  (view EVM.balance  contract')
              & set EVM.nonce    (view EVM.nonce    contract')
              & set EVM.external (view EVM.external contract')

    (Just url, Just addr', Nothing) ->
      EVM.Fetch.fetchContractFrom block' url addr' >>= \case
        Nothing ->
          error $ "contract not found: " <> show address'
        Just contract' -> return contract'

    (_, _, Just c)  ->
      return $
        EVM.initialContract (codeType $ hexByteString "--code" $ strip0x c)

    (_, _, Nothing) ->
      error "must provide at least (rpc + address) or code"

  return $ VMTest.initTx $ withCache (vm0 miner ts blockNum diff contract)
    where
        decipher = hexByteString "bytes" . strip0x
        block'   = maybe EVM.Fetch.Latest EVM.Fetch.BlockNumber (block cmd)
        value'   = word value 0
        caller'  = addr caller 0
        origin'  = addr origin 0
        calldata' = ConcreteBuffer (Oops "cliCalldata") $ bytes calldata ""
        codeType = if create cmd then EVM.InitCode else EVM.RuntimeCode
        address' = if create cmd
              then addr address (createAddress origin' (word nonce 0))
              else addr address 0xacab

        vm0 miner ts blockNum diff c = EVM.makeVm $ EVM.VMOpts
          { EVM.vmoptContract      = c
          , EVM.vmoptCalldata      = (calldata', litWord (num $ len calldata'))
          , EVM.vmoptValue         = w256lit value'
          , EVM.vmoptAddress       = address'
          , EVM.vmoptCaller        = litAddr caller'
          , EVM.vmoptOrigin        = origin'
          , EVM.vmoptGas           = word gas 0
          , EVM.vmoptGaslimit      = word gas 0
          , EVM.vmoptCoinbase      = addr coinbase miner
          , EVM.vmoptNumber        = word number blockNum
          , EVM.vmoptTimestamp     = w256lit $ word timestamp ts
          , EVM.vmoptBlockGaslimit = word gaslimit 0
          , EVM.vmoptGasprice      = word gasprice 0
          , EVM.vmoptMaxCodeSize   = word maxcodesize 0xffffffff
          , EVM.vmoptDifficulty    = word difficulty diff
          , EVM.vmoptSchedule      = FeeSchedule.istanbul
          , EVM.vmoptChainId       = word chainid 1
          , EVM.vmoptCreate        = create cmd
          , EVM.vmoptStorageModel  = ConcreteS
          }
        word f def = fromMaybe def (f cmd)
        addr f def = fromMaybe def (f cmd)
        bytes f def = maybe def decipher (f cmd)

symvmFromCommand :: Command Options.Unwrapped -> Query EVM.VM
symvmFromCommand cmd = do

  (miner,blockNum,diff) <- case rpc cmd of
    Nothing -> return (0,0,0)
    Just url -> io $ EVM.Fetch.fetchBlockFrom block' url >>= \case
      Nothing -> error $ "Could not fetch block"
      Just EVM.Block{..} -> return (_coinbase
                                   , wordValue _number
                                   , wordValue _difficulty
                                   )

  caller' <- maybe (SAddr <$> freshVar_) (return . litAddr) (caller cmd)
<<<<<<< HEAD
  ts <- maybe (S (Var "Timestamp" 256) <$> freshVar_) (return . w256lit) (timestamp cmd)
  callvalue' <- maybe ((S (Var "CallValue" 256)) <$> freshVar_) (return . w256lit) (value cmd)
=======
  ts <- maybe (var "Timestamp" <$> freshVar_) (return . w256lit) (timestamp cmd)
  callvalue' <- maybe (var "CallValue" <$> freshVar_) (return . w256lit) (value cmd)
>>>>>>> 052a242f
  (calldata', cdlen, pathCond) <- case (calldata cmd, sig cmd) of
    -- fully abstract calldata (up to 256 bytes)
    (Nothing, Nothing) -> do
      cd <- sbytes256
      len' <- freshVar_
<<<<<<< HEAD
      return (SymbolicBuffer Calldata cd, len', (len' .<= 256, LT (Var "len" 256) (Literal (fromInteger 256))))
    -- fully concrete calldata
    (Just c, Nothing) ->
      let cd = ConcreteBuffer (Oops "clicalldata3") $ decipher c
      in return (cd, num (len cd), (sTrue, (Dull "clicalldata")))
=======
      return (SymbolicBuffer cd, var "CALLDATALENGTH" len', (len' .<= 256, Todo "len < 256" []))
    -- fully concrete calldata
    (Just c, Nothing) ->
      let cd = ConcreteBuffer $ decipher c
      in return (cd, litWord (num $ len cd), (sTrue, Todo "" []))
>>>>>>> 052a242f
    -- calldata according to given abi with possible specializations from the `arg` list
    (Nothing, Just sig') -> do
      method' <- io $ functionAbi sig'
      let typs = snd <$> view methodInputs method'
      (cd, cdlen) <- symCalldata (view methodSignature method') typs (arg cmd)
<<<<<<< HEAD
      return (SymbolicBuffer (Oops "cliCalldata4") cd, cdlen, (sTrue, Dull "clicalldata2"))
=======
      return (SymbolicBuffer cd, litWord (num cdlen), (sTrue, Todo "" []))
>>>>>>> 052a242f

    _ -> error "incompatible options: calldata and abi"

  store <- case storageModel cmd of
    -- InitialS and SymbolicS can read and write to symbolic locations
    -- ConcreteS cannot (instead values can be fetched from rpc!)
    -- Initial defaults to 0 for uninitialized storage slots,
    -- whereas the values of SymbolicS are unconstrained.
    Just InitialS  -> EVM.Symbolic [] <$> freshArray_ (Just 0)
    Just ConcreteS -> return (EVM.Concrete mempty)
    Just SymbolicS -> EVM.Symbolic [] <$> freshArray_ Nothing
    Nothing -> EVM.Symbolic [] <$> freshArray_ (if create cmd then (Just 0) else Nothing)

  withCache <- io $ applyCache (state cmd, cache cmd)

  contract' <- case (rpc cmd, address cmd, code cmd) of
    (Just url, Just addr', _) ->
      io (EVM.Fetch.fetchContractFrom block' url addr') >>= \case
        Nothing ->
          error "contract not found."
        Just contract' -> return contract''
          where
            contract'' = case code cmd of
              Nothing -> contract'
              -- if both code and url is given,
              -- fetch the contract and overwrite the code
              Just c -> EVM.initialContract (codeType $ decipher c)
                        & set EVM.origStorage (view EVM.origStorage contract')
                        & set EVM.balance     (view EVM.balance contract')
                        & set EVM.nonce       (view EVM.nonce contract')
                        & set EVM.external    (view EVM.external contract')

    (_, _, Just c)  ->
      return $ (EVM.initialContract . codeType $ decipher c)
    (_, _, Nothing) ->
      error "must provide at least (rpc + address) or code"

  return $ (VMTest.initTx $ withCache $ vm0 miner ts blockNum diff cdlen calldata' callvalue' caller' contract')
    & over EVM.constraints (<> [pathCond])
    & set (EVM.env . EVM.contracts . (ix address') . EVM.storage) store

  where
    decipher = hexByteString "bytes" . strip0x
    block'   = maybe EVM.Fetch.Latest EVM.Fetch.BlockNumber (block cmd)
    origin'  = addr origin 0
    codeType = if create cmd then EVM.InitCode else EVM.RuntimeCode
    address' = if create cmd
          then addr address (createAddress origin' (word nonce 0))
          else addr address 0xacab
    vm0 miner ts blockNum diff cdlen calldata' callvalue' caller' c = EVM.makeVm $ EVM.VMOpts
      { EVM.vmoptContract      = c
      , EVM.vmoptCalldata      = (calldata', cdlen)
      , EVM.vmoptValue         = callvalue'
      , EVM.vmoptAddress       = address'
      , EVM.vmoptCaller        = caller'
      , EVM.vmoptOrigin        = origin'
      , EVM.vmoptGas           = word gas 0xffffffffffffffff
      , EVM.vmoptGaslimit      = word gas 0xffffffffffffffff
      , EVM.vmoptCoinbase      = addr coinbase miner
      , EVM.vmoptNumber        = word number blockNum
      , EVM.vmoptTimestamp     = ts
      , EVM.vmoptBlockGaslimit = word gaslimit 0
      , EVM.vmoptGasprice      = word gasprice 0
      , EVM.vmoptMaxCodeSize   = word maxcodesize 0xffffffff
      , EVM.vmoptDifficulty    = word difficulty diff
      , EVM.vmoptSchedule      = FeeSchedule.istanbul
      , EVM.vmoptChainId       = word chainid 1
      , EVM.vmoptCreate        = create cmd
      , EVM.vmoptStorageModel  = fromMaybe SymbolicS (storageModel cmd)
      }
    word f def = fromMaybe def (f cmd)
    addr f def = fromMaybe def (f cmd)

launchTest :: Command Options.Unwrapped ->  IO ()
launchTest cmd = do
#if MIN_VERSION_aeson(1, 0, 0)
  parsed <- VMTest.parseBCSuite <$> LazyByteString.readFile (file cmd)
  case parsed of
     Left "No cases to check." -> putStrLn "no-cases ok"
     Left err -> print err
     Right allTests ->
       let testFilter =
             if null (test cmd)
             then id
             else filter (\(x, _) -> elem x (test cmd))
       in
         mapM_ (runVMTest (diff cmd) (optsMode cmd) (timeout cmd)) $
           testFilter (Map.toList allTests)
#else
  putStrLn "Not supported"
#endif

#if MIN_VERSION_aeson(1, 0, 0)
runVMTest :: Bool -> Mode -> Maybe Int -> (String, VMTest.Case) -> IO Bool
runVMTest diffmode mode timelimit (name, x) =
 do
  let vm0 = VMTest.vmForCase x
  putStr (name ++ " ")
  hFlush stdout
  result <- do
    action <- async $
      case mode of
        Run ->
          Timeout.timeout (1000000 * (fromMaybe 10 timelimit)) $
            execStateT (EVM.Stepper.interpret EVM.Fetch.zero . void $ EVM.Stepper.execFully) vm0
        Debug ->
          Just <$> EVM.TTY.runFromVM Nothing emptyDapp EVM.Fetch.zero vm0
        JsonTrace ->
          Just <$> execStateT (interpretWithTrace EVM.Fetch.zero EVM.Stepper.runFully) vm0
    waitCatch action
  case result of
    Right (Just vm1) -> do
      ok <- VMTest.checkExpectation diffmode x vm1
      putStrLn (if ok then "ok" else "")
      return ok
    Right Nothing -> do
      putStrLn "timeout"
      return False
    Left e -> do
      putStrLn $ "error: " ++ if diffmode
        then show e
        else (head . lines . show) e
      return False

#endif

parseAbi :: (AsValue s) => s -> (Text, [AbiType])
parseAbi abijson =
  (signature abijson, snd
    <$> parseMethodInput
    <$> V.toList
      (fromMaybe (error "Malformed function abi") (abijson ^? key "inputs" . _Array)))

abiencode :: (AsValue s) => Maybe s -> [String] -> ByteString
abiencode Nothing _ = error "missing required argument: abi"
abiencode (Just abijson) args =
  let (sig', declarations) = parseAbi abijson
  in if length declarations == length args
     then abiMethod sig' $ AbiTuple . V.fromList $ zipWith makeAbiValue declarations args
     else error $ "wrong number of arguments:" <> show (length args) <> ": " <> show args<|MERGE_RESOLUTION|>--- conflicted
+++ resolved
@@ -24,12 +24,7 @@
 import qualified EVM.Stepper
 import qualified EVM.TTY
 import qualified EVM.Emacs
-<<<<<<< HEAD
-import EVM.Dev (concatMapM, interpretWithTrace)
-import qualified Debug.Trace as Tr
-=======
 import EVM.Dev (interpretWithTrace)
->>>>>>> 052a242f
 
 #if MIN_VERSION_aeson(1, 0, 0)
 import qualified EVM.VMTest as VMTest
@@ -484,17 +479,11 @@
           consistentTree tree >>= \case
             Nothing -> io $ putStrLn "No consistent paths" -- unlikely
             Just tree' -> let
-<<<<<<< HEAD
               ?srcInfo = srcInfo
               in let
                 renderTree' = renderTree showBranchInfoWithAbi showLeafInfo
                 tree'' = propagateData 0 tree'
                 in io $ setLocaleEncoding utf8 >> putStrLn (showTree' (renderTree' tree''))
-=======
-              showBranch = showBranchInfoWithAbi srcInfo
-              renderTree' = renderTree showBranch (showLeafInfo srcInfo)
-              in io $ setLocaleEncoding utf8 >> putStrLn (showTree' (renderTree' tree'))
->>>>>>> 052a242f
 
   maybesig <- case sig cmd of
     Nothing ->
@@ -789,42 +778,24 @@
                                    )
 
   caller' <- maybe (SAddr <$> freshVar_) (return . litAddr) (caller cmd)
-<<<<<<< HEAD
-  ts <- maybe (S (Var "Timestamp" 256) <$> freshVar_) (return . w256lit) (timestamp cmd)
-  callvalue' <- maybe ((S (Var "CallValue" 256)) <$> freshVar_) (return . w256lit) (value cmd)
-=======
   ts <- maybe (var "Timestamp" <$> freshVar_) (return . w256lit) (timestamp cmd)
   callvalue' <- maybe (var "CallValue" <$> freshVar_) (return . w256lit) (value cmd)
->>>>>>> 052a242f
   (calldata', cdlen, pathCond) <- case (calldata cmd, sig cmd) of
     -- fully abstract calldata (up to 256 bytes)
     (Nothing, Nothing) -> do
       cd <- sbytes256
       len' <- freshVar_
-<<<<<<< HEAD
-      return (SymbolicBuffer Calldata cd, len', (len' .<= 256, LT (Var "len" 256) (Literal (fromInteger 256))))
+      return (SymbolicBuffer Calldata cd, var "CALLDATALENGTH" len', (len' .<= 256, Todo "len < 256" []))
     -- fully concrete calldata
     (Just c, Nothing) ->
       let cd = ConcreteBuffer (Oops "clicalldata3") $ decipher c
-      in return (cd, num (len cd), (sTrue, (Dull "clicalldata")))
-=======
-      return (SymbolicBuffer cd, var "CALLDATALENGTH" len', (len' .<= 256, Todo "len < 256" []))
-    -- fully concrete calldata
-    (Just c, Nothing) ->
-      let cd = ConcreteBuffer $ decipher c
       in return (cd, litWord (num $ len cd), (sTrue, Todo "" []))
->>>>>>> 052a242f
     -- calldata according to given abi with possible specializations from the `arg` list
     (Nothing, Just sig') -> do
       method' <- io $ functionAbi sig'
       let typs = snd <$> view methodInputs method'
       (cd, cdlen) <- symCalldata (view methodSignature method') typs (arg cmd)
-<<<<<<< HEAD
-      return (SymbolicBuffer (Oops "cliCalldata4") cd, cdlen, (sTrue, Dull "clicalldata2"))
-=======
-      return (SymbolicBuffer cd, litWord (num cdlen), (sTrue, Todo "" []))
->>>>>>> 052a242f
-
+      return (SymbolicBuffer (Oops "cliCalldata4") cd, litWord (num cdlen), (sTrue, Todo "" []))
     _ -> error "incompatible options: calldata and abi"
 
   store <- case storageModel cmd of
